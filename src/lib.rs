// Copyright 2018-2024 the Deno authors. MIT license.

#![deny(clippy::print_stderr)]
#![deny(clippy::print_stdout)]
#![deny(clippy::unused_async)]

use std::cmp::Ordering;
use std::collections::BTreeMap;
use std::collections::HashMap;
use std::collections::HashSet;

use capacity_builder::CapacityDisplay;
use capacity_builder::StringAppendable;
use capacity_builder::StringBuilder;
use deno_error::JsError;
use deno_semver::package::PackageNv;
use deno_semver::CowVec;
use deno_semver::SmallStackString;
use deno_semver::StackString;
use deno_semver::Version;
use registry::NpmPackageVersionBinEntry;
use registry::NpmPackageVersionDistInfo;
use resolution::SerializedNpmResolutionSnapshotPackage;
use serde::Deserialize;
use serde::Serialize;
use thiserror::Error;

pub mod npm_rc;
pub mod registry;
pub mod resolution;

#[derive(Debug, Error, Clone, JsError)]
#[class(type)]
#[error("Invalid npm package id '{text}'. {message}")]
pub struct NpmPackageIdDeserializationError {
  message: String,
  text: String,
}

#[derive(
  Clone,
  Default,
  PartialEq,
  Eq,
  Hash,
  Serialize,
  Deserialize,
  PartialOrd,
  Ord,
  CapacityDisplay,
)]
pub struct NpmPackageIdPeerDependencies(CowVec<NpmPackageId>);

impl<const N: usize> From<[NpmPackageId; N]> for NpmPackageIdPeerDependencies {
  fn from(value: [NpmPackageId; N]) -> Self {
    Self(CowVec::from(value))
  }
}

impl NpmPackageIdPeerDependencies {
  pub fn with_capacity(capacity: usize) -> Self {
    Self(CowVec::with_capacity(capacity))
  }

  pub fn as_serialized(&self) -> StackString {
    capacity_builder::appendable_to_string(self)
  }

  pub fn push(&mut self, id: NpmPackageId) {
    self.0.push(id);
  }

  pub fn iter(&self) -> impl Iterator<Item = &NpmPackageId> {
    self.0.iter()
  }

  fn peer_serialized_with_level<'a, TString: capacity_builder::StringType>(
    &'a self,
    builder: &mut StringBuilder<'a, TString>,
    level: usize,
  ) {
    for peer in &self.0 {
      // unfortunately we can't do something like `_3` when
      // this gets deep because npm package names can start
      // with a number
      for _ in 0..level + 1 {
        builder.append('_');
      }
      peer.as_serialized_with_level(builder, level + 1);
    }
  }
}

impl<'a> StringAppendable<'a> for &'a NpmPackageIdPeerDependencies {
  fn append_to_builder<TString: capacity_builder::StringType>(
    self,
    builder: &mut StringBuilder<'a, TString>,
  ) {
    self.peer_serialized_with_level(builder, 0)
  }
}

/// A resolved unique identifier for an npm package. This contains
/// the resolved name, version, and peer dependency resolution identifiers.
#[derive(
  Clone, PartialEq, Eq, Hash, Serialize, Deserialize, CapacityDisplay,
)]
pub struct NpmPackageId {
  pub nv: PackageNv,
  pub peer_dependencies: NpmPackageIdPeerDependencies,
}

// Custom debug implementation for more concise test output
impl std::fmt::Debug for NpmPackageId {
  fn fmt(&self, f: &mut std::fmt::Formatter<'_>) -> std::fmt::Result {
    write!(f, "{}", self.as_serialized())
  }
}

impl NpmPackageId {
  pub fn as_serialized(&self) -> StackString {
    capacity_builder::appendable_to_string(self)
  }

  fn as_serialized_with_level<'a, TString: capacity_builder::StringType>(
    &'a self,
    builder: &mut StringBuilder<'a, TString>,
    level: usize,
  ) {
    // WARNING: This should not change because it's used in the lockfile
    if level == 0 {
      builder.append(self.nv.name.as_str());
    } else {
      builder.append_with_replace(self.nv.name.as_str(), "/", "+");
    }
    builder.append('@');
    builder.append(&self.nv.version);
    self
      .peer_dependencies
      .peer_serialized_with_level(builder, level);
  }

  pub fn from_serialized(
    id: &str,
  ) -> Result<Self, NpmPackageIdDeserializationError> {
    use monch::*;

    fn parse_name(input: &str) -> ParseResult<&str> {
      if_not_empty(substring(move |input| {
        for (pos, c) in input.char_indices() {
          // first character might be a scope, so skip it
          if pos > 0 && c == '@' {
            return Ok((&input[pos..], ()));
          }
        }
        ParseError::backtrace()
      }))(input)
    }

    fn parse_version(input: &str) -> ParseResult<&str> {
      if_not_empty(substring(skip_while(|c| c != '_')))(input)
    }

    fn parse_name_and_version(input: &str) -> ParseResult<(&str, Version)> {
      let (input, name) = parse_name(input)?;
      let (input, _) = ch('@')(input)?;
      let at_version_input = input;
      let (input, version) = parse_version(input)?;
      // todo: improve monch to provide the error message without source
      match Version::parse_from_npm(version) {
        Ok(version) => Ok((input, (name, version))),
        Err(err) => ParseError::fail(
          at_version_input,
          format!("Invalid npm version. {}", err.message()),
        ),
      }
    }

    fn parse_level_at_level<'a>(
      level: usize,
    ) -> impl Fn(&'a str) -> ParseResult<'a, ()> {
      fn parse_level(input: &str) -> ParseResult<usize> {
        let level = input.chars().take_while(|c| *c == '_').count();
        Ok((&input[level..], level))
      }

      move |input| {
        let (input, parsed_level) = parse_level(input)?;
        if parsed_level == level {
          Ok((input, ()))
        } else {
          ParseError::backtrace()
        }
      }
    }

    fn parse_peers_at_level<'a>(
      level: usize,
    ) -> impl Fn(&'a str) -> ParseResult<'a, CowVec<NpmPackageId>> {
      move |mut input| {
        let mut peers = CowVec::new();
        while let Ok((level_input, _)) = parse_level_at_level(level)(input) {
          input = level_input;
          let peer_result = parse_id_at_level(level)(input)?;
          input = peer_result.0;
          peers.push(peer_result.1);
        }
        Ok((input, peers))
      }
    }

    fn parse_id_at_level<'a>(
      level: usize,
    ) -> impl Fn(&'a str) -> ParseResult<'a, NpmPackageId> {
      move |input| {
        let (input, (name, version)) = parse_name_and_version(input)?;
        let name = if level > 0 {
          StackString::from_str(name).replace("+", "/")
        } else {
          StackString::from_str(name)
        };
        let (input, peer_dependencies) =
          parse_peers_at_level(level + 1)(input)?;
        Ok((
          input,
          NpmPackageId {
            nv: PackageNv { name, version },
            peer_dependencies: NpmPackageIdPeerDependencies(peer_dependencies),
          },
        ))
      }
    }

    with_failure_handling(parse_id_at_level(0))(id).map_err(|err| {
      NpmPackageIdDeserializationError {
        message: format!("{err:#}"),
        text: id.to_string(),
      }
    })
  }
}

impl<'a> capacity_builder::StringAppendable<'a> for &'a NpmPackageId {
  fn append_to_builder<TString: capacity_builder::StringType>(
    self,
    builder: &mut capacity_builder::StringBuilder<'a, TString>,
  ) {
    self.as_serialized_with_level(builder, 0)
  }
}

impl Ord for NpmPackageId {
  fn cmp(&self, other: &Self) -> Ordering {
    match self.nv.cmp(&other.nv) {
      Ordering::Equal => self.peer_dependencies.cmp(&other.peer_dependencies),
      ordering => ordering,
    }
  }
}

impl PartialOrd for NpmPackageId {
  fn partial_cmp(&self, other: &Self) -> Option<Ordering> {
    Some(self.cmp(other))
  }
}

/// Represents an npm package as it might be found in a cache folder
/// where duplicate copies of the same package may exist.
#[derive(Debug, Clone, PartialEq, Eq, Hash, Serialize, Deserialize)]
pub struct NpmPackageCacheFolderId {
  pub nv: PackageNv,
  /// Peer dependency resolution may require us to have duplicate copies
  /// of the same package.
  pub copy_index: u8,
}

impl NpmPackageCacheFolderId {
  pub fn with_no_count(&self) -> Self {
    Self {
      nv: self.nv.clone(),
      copy_index: 0,
    }
  }
}

impl std::fmt::Display for NpmPackageCacheFolderId {
  fn fmt(&self, f: &mut std::fmt::Formatter<'_>) -> std::fmt::Result {
    write!(f, "{}", self.nv)?;
    if self.copy_index > 0 {
      write!(f, "_{}", self.copy_index)?;
    }
    Ok(())
  }
}

#[derive(Default, Debug, Clone, Serialize, Deserialize, PartialEq, Eq)]
pub struct NpmResolutionPackageSystemInfo {
  pub os: Vec<SmallStackString>,
  pub cpu: Vec<SmallStackString>,
}

impl NpmResolutionPackageSystemInfo {
  pub fn matches_system(&self, system_info: &NpmSystemInfo) -> bool {
    self.matches_cpu(&system_info.cpu) && self.matches_os(&system_info.os)
  }

  pub fn matches_cpu(&self, target: &str) -> bool {
    matches_os_or_cpu_vec(&self.cpu, target)
  }

  pub fn matches_os(&self, target: &str) -> bool {
    matches_os_or_cpu_vec(&self.os, target)
  }
}

#[derive(Clone, Serialize, Deserialize, PartialEq, Eq)]
pub struct NpmResolutionPackage {
  pub id: NpmPackageId,
  /// The peer dependency resolution can differ for the same
  /// package (name and version) depending on where it is in
  /// the resolution tree. This copy index indicates which
  /// copy of the package this is.
  pub copy_index: u8,
  #[serde(flatten)]
  pub system: NpmResolutionPackageSystemInfo,
  /// The information used for installing the package. When `None`,
  /// it means the package was a workspace patched package and
  /// the local copy should be used instead.
  pub dist: Option<NpmPackageVersionDistInfo>,
  /// Key is what the package refers to the other package as,
  /// which could be different from the package name.
  pub dependencies: HashMap<StackString, NpmPackageId>,
  pub optional_dependencies: HashSet<StackString>,
<<<<<<< HEAD

  #[serde(flatten)]
  pub extra: Option<NpmPackageExtraInfo>,

  #[serde(skip)]
  pub is_deprecated: bool,

  #[serde(skip)]
  pub has_bin: bool,

  #[serde(skip)]
  pub has_scripts: bool,
}

#[derive(Debug, Clone, Serialize, Deserialize, PartialEq, Eq, Default)]
#[serde(rename_all = "camelCase", default)]
pub struct NpmPackageExtraInfo {
=======
  pub optional_peer_dependencies: HashSet<StackString>,
>>>>>>> 753013d2
  pub bin: Option<NpmPackageVersionBinEntry>,
  pub scripts: HashMap<SmallStackString, String>,
  pub deprecated: Option<String>,
}

impl std::fmt::Debug for NpmResolutionPackage {
  fn fmt(&self, f: &mut std::fmt::Formatter<'_>) -> std::fmt::Result {
    // custom debug implementation for deterministic output in the tests
    f.debug_struct("NpmResolutionPackage")
      .field("pkg_id", &self.id)
      .field("copy_index", &self.copy_index)
      .field("system", &self.system)
      .field("extra", &self.extra)
      .field("is_deprecated", &self.is_deprecated)
      .field("has_bin", &self.has_bin)
      .field("has_scripts", &self.has_scripts)
      .field(
        "dependencies",
        &self.dependencies.iter().collect::<BTreeMap<_, _>>(),
      )
      .field("optional_dependencies", &{
        let mut deps = self.optional_dependencies.iter().collect::<Vec<_>>();
        deps.sort();
        deps
      })
      .field("dist", &self.dist)
      .finish()
  }
}

impl NpmResolutionPackage {
  pub fn as_serialized(&self) -> SerializedNpmResolutionSnapshotPackage {
    SerializedNpmResolutionSnapshotPackage {
      id: self.id.clone(),
      system: self.system.clone(),
      dependencies: self.dependencies.clone(),
      optional_peer_dependencies: self.optional_peer_dependencies.clone(),
      optional_dependencies: self.optional_dependencies.clone(),
      dist: self.dist.clone(),
      extra: self.extra.clone(),
      is_deprecated: self.is_deprecated,
      has_bin: self.has_bin,
      has_scripts: self.has_scripts,
    }
  }

  pub fn get_package_cache_folder_id(&self) -> NpmPackageCacheFolderId {
    NpmPackageCacheFolderId {
      nv: self.id.nv.clone(),
      copy_index: self.copy_index,
    }
  }
}

/// System information used to determine which optional packages
/// to download.
#[derive(Debug, Clone, Serialize, Deserialize, PartialEq, Eq)]
pub struct NpmSystemInfo {
  /// `process.platform` value from Node.js
  pub os: SmallStackString,
  /// `process.arch` value from Node.js
  pub cpu: SmallStackString,
}

impl Default for NpmSystemInfo {
  fn default() -> Self {
    Self {
      os: node_js_os(std::env::consts::OS).into(),
      cpu: node_js_cpu(std::env::consts::ARCH).into(),
    }
  }
}

impl NpmSystemInfo {
  pub fn from_rust(os: &str, cpu: &str) -> Self {
    Self {
      os: node_js_os(os).into(),
      cpu: node_js_cpu(cpu).into(),
    }
  }
}

fn matches_os_or_cpu_vec(items: &[SmallStackString], target: &str) -> bool {
  if items.is_empty() {
    return true;
  }
  let mut had_negation = false;
  for item in items {
    if item.starts_with('!') {
      if &item[1..] == target {
        return false;
      }
      had_negation = true;
    } else if item == target {
      return true;
    }
  }
  had_negation
}

fn node_js_cpu(rust_arch: &str) -> &str {
  // possible values: https://nodejs.org/api/process.html#processarch
  // 'arm', 'arm64', 'ia32', 'mips','mipsel', 'ppc', 'ppc64', 's390', 's390x', and 'x64'
  match rust_arch {
    "x86_64" => "x64",
    "aarch64" => "arm64",
    value => value,
  }
}

fn node_js_os(rust_os: &str) -> &str {
  // possible values: https://nodejs.org/api/process.html#processplatform
  // 'aix', 'darwin', 'freebsd', 'linux', 'openbsd', 'sunos', and 'win32'
  match rust_os {
    "macos" => "darwin",
    "windows" => "win32",
    value => value,
  }
}

#[cfg(test)]
mod test {
  use super::*;

  #[test]
  fn serialize_npm_package_id() {
    let id = NpmPackageId {
      nv: PackageNv::from_str("pkg-a@1.2.3").unwrap(),
      peer_dependencies: NpmPackageIdPeerDependencies::from([
        NpmPackageId {
          nv: PackageNv::from_str("pkg-b@3.2.1").unwrap(),
          peer_dependencies: NpmPackageIdPeerDependencies::from([
            NpmPackageId {
              nv: PackageNv::from_str("pkg-c@1.3.2").unwrap(),
              peer_dependencies: Default::default(),
            },
            NpmPackageId {
              nv: PackageNv::from_str("pkg-d@2.3.4").unwrap(),
              peer_dependencies: Default::default(),
            },
          ]),
        },
        NpmPackageId {
          nv: PackageNv::from_str("pkg-e@2.3.1").unwrap(),
          peer_dependencies: NpmPackageIdPeerDependencies::from([
            NpmPackageId {
              nv: PackageNv::from_str("pkg-f@2.3.1").unwrap(),
              peer_dependencies: Default::default(),
            },
          ]),
        },
      ]),
    };

    // this shouldn't change because it's used in the lockfile
    let serialized = id.as_serialized();
    assert_eq!(serialized, "pkg-a@1.2.3_pkg-b@3.2.1__pkg-c@1.3.2__pkg-d@2.3.4_pkg-e@2.3.1__pkg-f@2.3.1");
    assert_eq!(NpmPackageId::from_serialized(&serialized).unwrap(), id);
  }

  #[test]
  fn parse_npm_package_id() {
    #[track_caller]
    fn run_test(input: &str) {
      let id = NpmPackageId::from_serialized(input).unwrap();
      assert_eq!(id.as_serialized(), input);
    }

    run_test("pkg-a@1.2.3");
    run_test("pkg-a@1.2.3_pkg-b@3.2.1");
    run_test(
      "pkg-a@1.2.3_pkg-b@3.2.1__pkg-c@1.3.2__pkg-d@2.3.4_pkg-e@2.3.1__pkg-f@2.3.1",
    );

    #[track_caller]
    fn run_error_test(input: &str, message: &str) {
      let err = NpmPackageId::from_serialized(input).unwrap_err();
      assert_eq!(format!("{:#}", err), message);
    }

    run_error_test(
      "asdf",
      "Invalid npm package id 'asdf'. Unexpected character.
  asdf
  ~",
    );
    run_error_test(
      "asdf@test",
      "Invalid npm package id 'asdf@test'. Invalid npm version. Unexpected character.
  test
  ~",
    );
    run_error_test(
      "pkg@1.2.3_asdf@test",
      "Invalid npm package id 'pkg@1.2.3_asdf@test'. Invalid npm version. Unexpected character.
  test
  ~",
    );
  }

  #[test]
  fn test_matches_os_or_cpu_vec() {
    assert!(matches_os_or_cpu_vec(&[], "x64"));
    assert!(matches_os_or_cpu_vec(&["x64".into()], "x64"));
    assert!(!matches_os_or_cpu_vec(&["!x64".into()], "x64"));
    assert!(matches_os_or_cpu_vec(&["!arm64".into()], "x64"));
    assert!(matches_os_or_cpu_vec(
      &["!arm64".into(), "!x86".into()],
      "x64"
    ));
    assert!(!matches_os_or_cpu_vec(
      &["!arm64".into(), "!x86".into()],
      "x86"
    ));
    assert!(!matches_os_or_cpu_vec(
      &["!arm64".into(), "!x86".into(), "other".into()],
      "x86"
    ));

    // not explicitly excluded and there's an include, so it's considered a match
    assert!(matches_os_or_cpu_vec(
      &["!arm64".into(), "!x86".into(), "other".into()],
      "x64"
    ));
  }
}<|MERGE_RESOLUTION|>--- conflicted
+++ resolved
@@ -331,7 +331,7 @@
   /// which could be different from the package name.
   pub dependencies: HashMap<StackString, NpmPackageId>,
   pub optional_dependencies: HashSet<StackString>,
-<<<<<<< HEAD
+  pub optional_peer_dependencies: HashSet<StackString>,
 
   #[serde(flatten)]
   pub extra: Option<NpmPackageExtraInfo>,
@@ -349,9 +349,6 @@
 #[derive(Debug, Clone, Serialize, Deserialize, PartialEq, Eq, Default)]
 #[serde(rename_all = "camelCase", default)]
 pub struct NpmPackageExtraInfo {
-=======
-  pub optional_peer_dependencies: HashSet<StackString>,
->>>>>>> 753013d2
   pub bin: Option<NpmPackageVersionBinEntry>,
   pub scripts: HashMap<SmallStackString, String>,
   pub deprecated: Option<String>,
