--- conflicted
+++ resolved
@@ -1302,7 +1302,6 @@
   }
 
   #[test]
-<<<<<<< HEAD
   fn example_deserialization_fail() {
     #[derive(Debug, Serialize, Deserialize, Clone)]
     pub struct SerializedCachedPackageInfo {
@@ -1339,7 +1338,9 @@
     }"#;
     let result = serde_json::from_str::<SerializedCachedPackageInfo>(text);
     assert!(result.is_ok());
-=======
+  }
+
+  #[test]
   fn minimize_serialization_version_info() {
     let data = NpmPackageVersionInfo {
       version: Version::parse_from_npm("1.0.0").unwrap(),
@@ -1367,6 +1368,5 @@
     };
     let text = serde_json::to_string(&data).unwrap();
     assert_eq!(text, r#"{"tarball":"test"}"#);
->>>>>>> 2e5f7035
   }
 }