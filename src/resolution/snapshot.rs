--- conflicted
+++ resolved
@@ -1046,17 +1046,10 @@
 
         if !params.skip_integrity_check {
           if let Some(dist) = &version_info.dist {
-<<<<<<< HEAD
-            let registry_integrity = dist.integrity().for_lockfile();
-            if registry_integrity.is_some()
-              && registry_integrity.as_ref()
-                != snapshot_package.integrity.as_ref()
-=======
             let integrity = dist.integrity();
             let registry_integrity = integrity.for_lockfile();
             if registry_integrity.as_deref()
               != snapshot_package.integrity.as_deref()
->>>>>>> e24abafe
             {
               return Err(
                 IntegrityCheckFailedError {
@@ -1068,13 +1061,9 @@
                     .integrity
                     .clone()
                     .unwrap_or_else(|| "<missing>".to_string()),
-<<<<<<< HEAD
-                  actual: registry_integrity.unwrap(),
-=======
                   actual: registry_integrity
                     .map(|i| i.into_owned())
                     .unwrap_or_else(|| "<missing>".to_string()),
->>>>>>> e24abafe
                   filename: incomplete_snapshot
                     .lockfile_file_name
                     .display()
