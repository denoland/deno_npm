--- conflicted
+++ resolved
@@ -28,13 +28,6 @@
 pretty_assertions = "1.0.0"
 tokio = { version = "1.27.0", features = ["full"] }
 
-<<<<<<< HEAD
-[patch.crates-io]
-# deno_lockfile = { git = "https://github.com/dsherret/deno_lockfile.git", branch = "deno_semver_0_7" }
-# deno_semver = { git = "https://github.com/dsherret/deno_semver.git", branch = "perf_stack_strings" }
-deno_lockfile = { path = "../deno_lockfile" }
-deno_semver = { path = "../deno_semver" }
-=======
 [profile.release-with-debug]
 inherits = "release"
 debug = true
@@ -42,4 +35,9 @@
 [[bench]]
 name = "bench"
 harness = false
->>>>>>> 8dd6d167
+
+[patch.crates-io]
+# deno_lockfile = { git = "https://github.com/dsherret/deno_lockfile.git", branch = "deno_semver_0_7" }
+# deno_semver = { git = "https://github.com/dsherret/deno_semver.git", branch = "perf_stack_strings" }
+deno_lockfile = { path = "../deno_lockfile" }
+deno_semver = { path = "../deno_semver" }