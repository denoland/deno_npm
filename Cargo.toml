[package]
name = "deno_npm"
version = "0.26.0"
edition = "2021"
description = "npm registry client and dependency resolver used in the Deno CLI"
homepage = "https://deno.land/"
repository = "https://github.com/denoland/deno_npm"
documentation = "https://docs.rs/deno_npm"
authors = ["the Deno authors"]
license = "MIT"

[dependencies]
async-trait = "0.1.68"
deno_semver = "0.6.0"
deno_error = "0.5.2"
deno_lockfile = "0.23.2"
monch = "0.5.0"
log = "0.4"
serde = { version = "1.0.130", features = ["derive", "rc"] }
serde_json = { version = "1.0.67", features = ["preserve_order"] }
thiserror = "2.0.3"
futures = "0.3.28"
url = "2"
capacity_builder = "0.5.0"

[dev-dependencies]
divan = "0.1.17"
pretty_assertions = "1.0.0"
<<<<<<< HEAD
reqwest = { version = "0.12.9", features = ["json"] }
=======
reqwest = "0.12.9"
>>>>>>> 7f2df0f0
tokio = { version = "1.27.0", features = ["full"] }

[profile.release-with-debug]
inherits = "release"
debug = true

[[bench]]
name = "bench"
harness = false

[patch.crates-io]
# deno_lockfile = { git = "https://github.com/dsherret/deno_lockfile.git", branch = "deno_semver_0_7" }
# deno_semver = { git = "https://github.com/dsherret/deno_semver.git", branch = "perf_stack_strings" }
deno_lockfile = { path = "../deno_lockfile" }
deno_semver = { path = "../deno_semver" }<|MERGE_RESOLUTION|>--- conflicted
+++ resolved
@@ -26,11 +26,7 @@
 [dev-dependencies]
 divan = "0.1.17"
 pretty_assertions = "1.0.0"
-<<<<<<< HEAD
-reqwest = { version = "0.12.9", features = ["json"] }
-=======
 reqwest = "0.12.9"
->>>>>>> 7f2df0f0
 tokio = { version = "1.27.0", features = ["full"] }
 
 [profile.release-with-debug]
